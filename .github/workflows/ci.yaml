name: CI

on:
  push:
    branches: [ main ]
  pull_request:
    branches: [ main ]

jobs:
  test:
    runs-on: ubuntu-latest

    strategy:
      matrix:
<<<<<<< HEAD
        python-version: ['3.12']
=======
        python-version: ['3.12'] #['3.10', '3.11', '3.12']
>>>>>>> a8030b67

    steps:
      - uses: actions/checkout@v4

      - name: Set up Python ${{ matrix.python-version }}
        uses: actions/setup-python@v5
        with:
          python-version: ${{ matrix.python-version }}

      - name: Install dependencies
        run: |
          python -m pip install --upgrade pip
          pip install .[test] --no-cache-dir --verbose

      - name: Run tests
        run: |
          python -m pytest --maxfail=1 --disable-warnings -q<|MERGE_RESOLUTION|>--- conflicted
+++ resolved
@@ -12,11 +12,8 @@
 
     strategy:
       matrix:
-<<<<<<< HEAD
         python-version: ['3.12']
-=======
-        python-version: ['3.12'] #['3.10', '3.11', '3.12']
->>>>>>> a8030b67
+
 
     steps:
       - uses: actions/checkout@v4
